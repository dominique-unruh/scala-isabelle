--- conflicted
+++ resolved
@@ -149,21 +149,15 @@
 }
 
 object IsabelleTest {
-  private val isabelleVersion = "2021"
+  private val isabelleVersion = "2021-1-RC2"
   val isabelleHome: Path = {
     val config = Paths.get(".isabelle-home") // For setting the Isabelle home in Travis CI etc.
     val path = if (Files.exists(config))
       new BufferedReader(new FileReader(config.toFile)).readLine()
     else if (SystemUtils.IS_OS_WINDOWS)
-<<<<<<< HEAD
       s"""c:\\Isabelle$isabelleVersion"""
     else
       s"/opt/Isabelle$isabelleVersion"
-=======
-      """c:\Isabelle2021-1-RC1"""
-    else
-      "/opt/Isabelle2020"
->>>>>>> e90007da
     Paths.get(path)
   }
 
