package de.unruh.isabelle.control

import java.io.{BufferedReader, BufferedWriter, DataInputStream, DataOutputStream, EOFException, FileInputStream, FileOutputStream, FileWriter, IOException, InputStream, InputStreamReader, OutputStream, OutputStreamWriter, UncheckedIOException}
import java.lang
import java.lang.ref.Cleaner
import java.net.{InetAddress, ServerSocket, Socket}
import java.nio.charset.StandardCharsets
import java.nio.file.{FileSystemNotFoundException, Files, Path, Paths}
import java.util.concurrent.{ArrayBlockingQueue, BlockingQueue, ConcurrentHashMap, ConcurrentLinkedQueue}
import com.google.common.escape.Escaper
import com.google.common.util.concurrent.Striped
import de.unruh.isabelle.control.Isabelle.SetupGeneral
import de.unruh.isabelle.misc.SMLCodeUtils.mlInteger
import de.unruh.isabelle.misc.Utils.optionAsJava
import de.unruh.isabelle.misc.{FutureValue, SMLCodeUtils, SharedCleaner, Utils}
import de.unruh.isabelle.mlvalue.MLValue
import de.unruh.isabelle.pure.Term
import org.apache.commons.io.FileUtils
import org.apache.commons.lang3.SystemUtils
import org.apache.commons.text.StringEscapeUtils
import org.jetbrains.annotations.ApiStatus.Experimental
import org.log4s
import org.log4s.{Debug, LogLevel, Logger, Warn}

import scala.annotation.tailrec
import scala.collection.JavaConverters.collectionAsScalaIterableConverter
import scala.collection.mutable
import scala.collection.mutable.ListBuffer
import scala.concurrent.duration.Duration
import scala.concurrent.{Await, ExecutionContext, Future, Promise}
import scala.io.Source
import scala.sys.process.{Process, ProcessLogger, stderr}
import scala.util.{Failure, Random, Success, Try}

/**
  * A running instance of Isabelle.
  *
  * The Isabelle process is initialized with some ML code that allows this class to remote control Isabelle. In more detail:
  *
  * The Isabelle process maintains a map from IDs to values (the "object store").
  * Those values can be of any type (e.g., integers, terms, functions, etc.).
  * (How this works in a strongly typed language such as ML is described below.)
  * The Isabelle class has functions to operate on the values in the object store
  * (e.g., creating new objects, retrieving the value of an object, performing operations on objects).
  *
  * The operations provided by this class are very lowlevel. For more convenient and type-safe operations on
  * values in the object store, see [[de.unruh.isabelle.mlvalue.MLValue]].
  *
  * Operations on objects are asynchronous and return futures.
  *
  * On the Scala side, the IDs of objects are represented by the class [[de.unruh.isabelle.control.Isabelle.ID]].
  * These IDs ensure garbage collection – if an ID is not referenced any more on the Scala side, it will
  * be removed from the object store in the Isabelle process, too.
  *
  * To be able to store objects of different types in the object store, even though ML does not support subtyping,
  * we make use of the fact that all exceptions share the same ML type `exn`. The object store stores only values of
  * type `exn`. To store, e.g., integers, we define an exception `exception E_Int of int`. Then for an integer `i`,
  * `E_Int i` is an exception that can be stored in the object store. We can convert the exception back to an integer
  * using the function `fn E_Int i => i` that uses pattern matching. (This will raise `Match` if the given exception is
  * does not contain an integer. This way we achieve dynamic typing of our object store.) The following exceptions are
  * predefined in structure `Control_Isabelle`:
  * {{{
  * exception E_Function of exn -> exn
  * exception E_Int of int
  * exception E_String of string
  * exception E_Pair of exn * exn
  * }}}
  * (That structure also exports functions `store` and `handleLines` which are for internal use only
  * and must not be used in the ML code.)
  *
  * Note that some of the exception again refer to the exn type, e.g., `E_Pair`. Thus, to store a pair of integers,
  * we use the term `E_Pair (E_Int 1, E_Int 2)`.
  *
  * New exceptions for storing other types can be defined at runtime using [[executeMLCode]].
  *
  * @constructor The constructor initialize the Isabelle instance partly asynchronously. That is, when the
  *              constructor returns successfully, it is not guaranteed that the Isabelle process was initialized
  *              successfully. To check and wait for successful initialization, use the methods from
  *              [[mlvalue.FutureValue FutureValue]] (supertrait of this class), e.g.,
  *              `new Isabelle(...).`[[mlvalue.FutureValue.force force]].
  *
  * @param setup Configuration object that specifies the path of the Isabelle binary etc. See [[de.unruh.isabelle.control.Isabelle.SetupGeneral]]. This also
  *              specifies with Isabelle heap to load.
  */
class Isabelle(val setup: SetupGeneral) extends FutureValue {
  import Isabelle._

  private val sendQueue : BlockingQueue[(DataOutputStream => Unit, Try[Data] => Unit)] = new ArrayBlockingQueue(1000)
  private val callbacks : ConcurrentHashMap[Long, Try[Data] => Unit] = new ConcurrentHashMap()

  private val inSecret = Random.nextLong()
  private val outSecret = Random.nextLong()

  /** This promise will be completed when initializing the Isabelle process finished (first successful communication).
   * Contains an exception if initilization fails. */
  private val initializedPromise : Promise[Unit] = Promise()
  def someFuture: Future[Unit] = initializedPromise.future
  def await: Unit = Await.result(initializedPromise.future, Duration.Inf)

  // Must be Integer, not Int, because ConcurrentLinkedList uses null to indicate that it is empty
  private val garbageQueue = new ConcurrentLinkedQueue[java.lang.Long]()

  // Must not contain any references to this Isabelle instance, even indirectly (otherwise the cleaner will not be called)
  private val destroyActions = new ConcurrentLinkedQueue[Runnable]()
  // Ensures that process will be terminated if this object is garbage collected
  SharedCleaner.register(this, new Isabelle.ProcessCleaner(destroyActions))

  private def garbageCollect(stream: DataOutputStream) : Boolean = {
    //    println("Checking for garbage")
    if (garbageQueue.peek() == null)
      false
    else {
      val buffer = ListBuffer[Data]()

      @tailrec def drain(): Unit = garbageQueue.poll() match {
        case null =>
        case obj =>
          buffer += DInt(obj)
          drain()
      }

      drain()
      logger.debug(s"Sending GC command to Isabelle, ${buffer.size} freed objects")
      stream.writeByte(8)
      writeData(stream, DList(buffer.toSeq :_*))
      true
    }
  }

  private def processQueue(isabelleInput: OutputStream) : Unit = try {
    logger.debug("Process queue thread started")
    destroyActions.add(() => isabelleInput.close())

    val stream = new DataOutputStream(isabelleInput)
    var count = 0

    stream.writeLong(inSecret)
    stream.flush()

    // Make sure we do not send any data before security check has finished (in case the data is secret)
    Await.result(initializedPromise.future, Duration.Inf)

    def sendLine(line: DataOutputStream => Unit, callback: Try[Data] => Unit): Unit = {
      if (callback != null)
        callbacks.put(count, callback)
      line(stream)
      count += 1
    }

    @tailrec @inline
    def drainQueue() : Unit = {
      val elem = sendQueue.poll()
      if (elem!=null) {
        val (line,callback) = elem
        sendLine(line,callback)
        drainQueue()
      }
    }

    while (true) {
      val (line,callback) = sendQueue.take()
      sendLine(line, callback)
      drainQueue()
      if (garbageCollect(stream))
        count += 1
      stream.flush()
    }
  } catch {
    case e : IsabelleDestroyedException =>
      destroy(e)
      throw e
    case e : Throwable =>
      destroy(IsabelleDestroyedException(e))
      throw e
  }

  private def readString(stream: DataInputStream): String = {
    val len = stream.readInt()
    val bytes = stream.readNBytes(len)
    new String(bytes, StandardCharsets.US_ASCII)
  }

  private def writeString(stream: DataOutputStream, str: String): Unit = {
    val bytes = str.getBytes(StandardCharsets.US_ASCII)
    stream.writeInt(bytes.length)
//    logger.debug(s"length: ${bytes.length}, content: ${new String(bytes)}")
    stream.write(bytes)
  }

  private def writeData(stream: DataOutputStream, data: Data): Unit = data match {
    case DInt(i) => stream.writeByte(1); stream.writeLong(i)
    case DString(s) => stream.writeByte(2); writeString(stream, s)
    case DList(list@_*) =>
      stream.writeByte(3)
      stream.writeLong(list.length)
      for (d <- list)
        writeData(stream, d)
    case DObject(id) =>
      stream.writeByte(4)
      stream.writeLong(id.id)
  }

  private def readData(stream: DataInputStream): Data = {
    stream.readByte() match {
      case 1 => DInt(stream.readLong())
      case 2 => DString(readString(stream))
      case 3 =>
        val len = stream.readLong()
        val list = ListBuffer[Data]()
        for (_ <- 1L to len)
          list += readData(stream)
        DList(list.toSeq:_*)
      case 4 =>
        val id = stream.readLong()
        DObject(new ID(id, this))
    }
  }


  /** Message format:
   *
   * int|1b|data - success response for command #int
   * int|2b|string - failure response for command #int
   *
   * 1b,2b,...: byte literals
   *
   * int64: 64 msb-first signed integer
   *
   * data: binary representation of [[Data]]:
   *   1b|int64 - DInt
   *   2b|string - DString (must be ASCII)
   *   3b|int64|data|data|... - DTree (int64 = # of data)
   *   4b|int64 - DObject (responsibility for GC is on Scala side)
   *
   * string: int32|bytes
   *
   **/
  private def parseIsabelle(isabelleOutput: InputStream) : Unit = try {
    val output = new DataInputStream(isabelleOutput)
    destroyActions.add(() => isabelleOutput.close())

    val outSecret2 = output.readLong()
    if (outSecret != outSecret2) throw IsabelleProtocolException("Got incorrect secret value from Isabelle process")
    initializedPromise.success(())

    def missingCallback(seq: Long, answerType: Int): Unit = {
      var exn : IsabelleProtocolException = null
      try {
        if (answerType == 2) {
          import ExecutionContext.Implicits.global
          val msg = Await.result(Future { readString(output) }, Duration(5, scala.concurrent.duration.SECONDS))
          exn = IsabelleProtocolException(s"Received a protocol response from Isabelle with seq# $seq " +
            s"but no callback is registered for that seq#. Probably the communication is out of sync now. " +
            s"The response indicated the following exception: $msg")
        }
      } catch { case _ : Throwable => }
      if (exn == null)
        exn = IsabelleProtocolException(s"Received a protocol response from Isabelle with seq# $seq, answerType $answerType, " +
          s"but no callback is registered for that seq#. Probably the communication is out of sync now")
      throw exn
    }

    while (true) {
      val seq = output.readLong()
      val answerType = output.readByte()
      val callback = callbacks.remove(seq)
      //      logger.debug(s"Seq: $seq, type: $answerType, callback: $callback")
      answerType match {
        case 1 =>
          if (callback==null) missingCallback(seq, answerType)
          val payload = readData(output)
          callback(Success(payload))
        case 2 =>
          if (callback==null) missingCallback(seq, answerType)
          val msg = readString(output)
          callback(Failure(IsabelleException(msg)))
        case 3 =>
          if (seq != 0) IsabelleProtocolException(s"Received a protocol response from Isabelle with seq# $seq and " +
            s"answerType $answerType. Seq should be 0. Probably the communication is out of sync now.")
          val payload = readData(output)
          ExecutionContext.global.execute { () =>
            try {
              setup.isabelleCommandHandler(payload)
            } catch {
              case e: Throwable =>
                logger.error(e)("Exception in Isabelle command handler")
            }
          }
        case _ =>
          throw IsabelleProtocolException(s"Received a protocol response from Isabelle with seq# $seq and invalid" +
            s"answerType $answerType. Probably the communication is out of sync now")
      }
    }
  } catch {
    case e : Throwable =>
      if (destroyed == null) { // Do not report the exception if the process is already supposed to be destroyed.
        destroy(IsabelleDestroyedException(e))
        throw e
      }
  }


  private lazy val tempDir: Path = {
    val dir = Files.createTempDirectory("isabellecontrol").toAbsolutePath
    dir.toFile.deleteOnExit()
    logger.debug(s"Temp directory: $dir")
    dir
  }


  private def setupProtocol(mlFork: Boolean) = {
    val useSockets = SystemUtils.IS_OS_WINDOWS

    val (inputPipe, outputPipe) =
      if (useSockets)
        (null, null)
      else {
        val inputPipe = tempDir.resolve("in-fifo").toAbsolutePath
        inputPipe.toFile.deleteOnExit()
        val outputPipe = tempDir.resolve("out-fifo").toAbsolutePath
        outputPipe.toFile.deleteOnExit()
        if (Process(List("mkfifo", inputPipe.toString)).! != 0)
          throw new IOException(s"Cannot create fifo $inputPipe")
        if (Process(List("mkfifo", outputPipe.toString)).! != 0)
          throw new IOException(s"Cannot create fifo $outputPipe")
        (inputPipe, outputPipe)
      }

    val serverSocket =
      if (useSockets) new ServerSocket(0,0,InetAddress.getLoopbackAddress)
      else null


    lazy val (input,output) =
      if (useSockets) {
        val socket = serverSocket.accept();
        (socket.getOutputStream, socket.getInputStream)
      } else {
        (new FileOutputStream(inputPipe.toFile), new FileInputStream(outputPipe.toFile))
      }

    val communicationStreams = if (useSockets) {
      val address = s"${serverSocket.getInetAddress.getHostAddress}:${serverSocket.getLocalPort}"
      s"""Socket_IO.open_streams ("$address")"""
    } else {
      import de.unruh.isabelle.misc.SMLCodeUtils.escapeSml
      val inFile = escapeSml(inputPipe.toString)
      val outFile = escapeSml(outputPipe.toString)
      s"""(BinIO.openIn "$inFile", BinIO.openOut "$outFile")"""
    }

    val source = Source.fromURL(getClass.getResource("control_isabelle.ml"))
    val mlCode1 =
      source.getLines().map {
        _.replace("COMMUNICATION_STREAMS", communicationStreams)
          .replace("SECRETS", s"(${mlInteger(inSecret)}, ${mlInteger(outSecret)})")
      } mkString ("\n")


    val mlCode2 = if (!mlFork) "Control_Isabelle.handleLines()"
    else """val control_isabelle_struct =
           |  #allStruct ML_Env.name_space () |> find_first (fn (n,_) => n = "Control_Isabelle") |> Option.valOf |> snd
           |val params : Isabelle_Thread.params = {name="scala-isabelle protocol", stack_limit=NONE, interrupts=false}
           |val thread = Isabelle_Thread.fork params (fn () =>
           |  (#enterStruct ML_Env.name_space ("Control_Isabelle", control_isabelle_struct);
           |   Control_Isabelle.handleLines ()))
           |""".stripMargin

    val mlCode = s"$mlCode1\n;;\n$mlCode2"
    source.close()

    Utils.runAsDaemonThread("Send to Isabelle", () => processQueue(input))
    Utils.runAsDaemonThread("Read from Isabelle", () => parseIsabelle(output))

    mlCode
  }

  /** Invokes the Isabelle process.
   * */
  private def startProcessSlave(setup: Setup) : PIDEWrapper#Process = {
    implicit val s: Setup = setup
    def wd = setup.workingDirectory

    assert(setup.userDir.forall(_.endsWith(".isabelle")))


//    val isabelleArguments = ListBuffer[String]()

//    isabelleArguments += "process"
//    isabelleArguments += "-l" += setup.logic

//    val mlFile = filePathFromResource("control_isabelle.ml", tempDir,
//      _.replace("COMMUNICATION_STREAMS", communicationStreams)
//        .replace("SECRETS", s"(${mlInteger(inSecret)}, ${mlInteger(outSecret)})"))

    val mlCode = setupProtocol(mlFork = false)

    val lock = Isabelle.buildLocks.get(absPath(setup.isabelleHome).normalize).readLock

    lock.lockInterruptibly()
    try {
      val pideWrapper = PIDEWrapper.getDefaultPIDEWrapper(absPath(setup.isabelleHome).normalize())
      val process = {
        pideWrapper.catchException(IsabelleSetupException.apply) {
          pideWrapper.startIsabelleProcess(
            cwd = wd.toAbsolutePath,
            logic = setup.logic,
            mlCode = mlCode,
            sessionRoots = setup.sessionRoots.map(absPath).toArray,
            build = setup.build,
            userDir = optionAsJava(setup.userDir))
        }
      }
      destroyActions.add(() => pideWrapper.killProcess(process))

      Utils.runAsDaemonThread(s"Wait for Isabelle process ${process}", { () =>
        val normalTermination = pideWrapper.waitForProcess(process, logLine(_, Debug), logLine(_, Warn))
        processTerminated(normalTermination)
      })

      process
    } finally {
      // If we have `setup.build==false`, this happens almost immediately, so it would be possible that a build process starts *after*
      // we initiated the Isabelle process. So ideally, the lock.unlock() should be delayed until we know that
      // the current Isabelle process has loaded any files that would be written by a build. But this is
      // a very exotic situation, so we just release the lock right away.
      lock.unlock()
    }
  }

  private def startProcessRunning(setup: SetupRunning) : Unit = {
    val mlCode = setupProtocol(mlFork = true)
    setup.protocolSetupMLCode.success(mlCode)
/*
    val inputPipe = setup.inputPipe
    val outputPipe = setup.outputPipe

    if (!Files.exists(inputPipe))
      throw IsabelleProtocolException(s"Input pipe $inputPipe does not exist")
    if (!Files.exists(outputPipe))
      throw IsabelleProtocolException(s"Output pipe $outputPipe does not exist")

    val processQueueThread = new Thread("Send to Isabelle") {
      override def run(): Unit = processQueue(new FileOutputStream(inputPipe.toFile)) }
    processQueueThread.setDaemon(true)
    processQueueThread.start()

    val parseIsabelleThread = new Thread("Read from Isabelle") {
      override def run(): Unit = parseIsabelle(new FileInputStream(outputPipe.toFile)) }
    parseIsabelleThread.setDaemon(true)
    parseIsabelleThread.start()
*/
  }

  setup match {
    case setup : Setup => startProcessSlave(setup)
    case setup : SetupRunning => startProcessRunning(setup)
  }

  /** Returns whether the Isabelle process has been destroyed (via [[destroy]]) */
  def isDestroyed: Boolean = destroyed != null

  @volatile private var destroyed : IsabelleDestroyedException = _

  /** Kills the running Isabelle process.
   * After this, no more operations on values in the object store are possible.
   * Futures corresponding to already running computations will throw an [[IsabelleDestroyedException]].
   */
  def destroy(): Unit = destroy(IsabelleDestroyedException("Isabelle process has been destroyed"))

  private def destroy(cause: IsabelleDestroyedException): Unit = {
    if (destroyed != null) return

    destroyed = cause

    try initializedPromise.complete(Failure(cause))
    catch { case _ : IllegalStateException => }

    garbageQueue.clear()
    new ProcessCleaner(destroyActions).run()

    def callCallback(cb: Try[Data] => Unit): Unit =
      cb(Failure(cause))

    for ((_,cb) <- sendQueue.asScala)
      callCallback(cb)
    sendQueue.clear()

    for (cb <- callbacks.values.asScala)
      callCallback(cb)
  }

  private def processTerminated(normalTermination: Boolean) : Unit = {
    logger.debug("Isabelle process terminated")
    if (normalTermination)
      destroy(IsabelleDestroyedException(s"Isabelle process terminated normally"))
    else {
      Thread.sleep(500) // To ensure the error processing thread has time to store lastMessage
      destroy(IsabelleDestroyedException(
        (s"Isabelle process failed, last lines of output:" ::
          lastMessages.toList.map("> "+_)).mkString("\n")))
    }
  }

  /** Throws an [[IsabelleDestroyedException]] if this Isabelle process has been destroyed.
   * Otherwise does nothing. */
  @throws[IsabelleDestroyedException]("if the process was destroyed")
  def checkDestroyed(): Unit = {
    if (destroyed != null) {
      val exn = IsabelleDestroyedException(destroyed.message)
      if (destroyed.getCause != null) exn.initCause(destroyed.getCause)
      throw exn
    }
  }

  private def send(str: DataOutputStream => Unit, callback: Try[Data] => Unit) : Unit = {
    checkDestroyed()
    sendQueue.put((str,callback))
  }

  /** Executes the ML code `ml` in the Isabelle process.
   *
   * WARNING: This has a global effect on the Isabelle process because it modifies the ML name space.
   *
   * Definitions made in `ml` affect the global Isabelle name space.
   * This is intended mostly for defining new types.
   * To create values (e.g., if `ml` is the code of a function that should be executed),
   * preferably use [[storeValue]] which creates anonymous values in the object store.
   * The ML code is executed in a context where the structure `Control_Isabelle` is not opened
   * (i.e., you have to write `Control_Isabelle.E_Int` instead of `E_Int`).
   *
   * @return A future that completes when the code was executed.
   *         (Or throws an [[IsabelleControllerException]] if the ML code compilation/execution fails.)
   */
  def executeMLCode(ml : String) : Future[Unit] = {
    val promise : Promise[Unit] = Promise()
    logger.debug(s"Executing ML code: $ml")
    send({ stream => stream.writeByte(1); writeString(stream, ml) }, { result => promise.complete(result.map(_ => ())) })
    promise.future
  }

  /** Like [[executeMLCode]] but waits for the code to be executed before returning. */
  def executeMLCodeNow(ml : String): Unit = Await.result(executeMLCode(ml), Duration.Inf)

  /** Executes the ML expression `ml` in the Isabelle process.
   *
   * WARNING: This has a global effect on the Isabelle process because it modifies the ML name space.
   *
   * The expression must be of ML type `exn`.
   * The result of evaluating the expression is added to the object store.
   * The ML code is executed in a context where the structure `Control_Isabelle` is opened
   * (i.e., you can write `E_Int` instead of `Control_Isabelle.E_Int`).
   *
   * Example: `storeValue("exception E_Term of term")` (this is actually done by [[de.unruh.isabelle.pure.Term]]).
   *
   * In code that is supposed to support multiple instances of Isabelle, it can be cumbersome to
   * keep track in which instances a given ML code fragment was already executed. See [[OperationCollection]]
   * for a helper class to facilitate that.
   *
   * @return Future that contains an ID referencing the result in the object store.
   *         (Or throws an [[IsabelleControllerException]] if the ML code compilation/execution fails.)
   */
  def storeValue(ml : String): Future[ID] = {
    val promise : Promise[ID] = Promise()
//    logger.debug(s"Compiling ML value: $ml")
    send({ stream => stream.writeByte(4); writeString(stream, ml) },
      { result => promise.complete(result.map {
        case DInt(id) => new ID(id, this)
        case data => throw IsabelleException(s"Internal error: expected DInt, not $data")}) })
    promise.future
  }

  /** Applies `f` to `x` and returns the result.
   *
   * `f` must be the ID of an object in the object store of the form `E_Function f'` (and thus `f'` of ML type `data -> data`).
   *
   * `x` is serialized and transferred to the Isabelle process, the value `f' x` is computed, serialized and transferred back.
   *
   * By definition of the type [[Isabelle.Data]], `x` can be a tree containing integers, strings, and object IDs.
   * When transferring an object ID to the Isabelle process, it is replaced by the object (exception) that is referred by the ID.
   * And similarly, objects (exceptions) in the return value are added to the object store and replaced by IDs upon transfer to the Scala side.
   *
   * This behavior gives rise to two simple use patterns:
   *
   * Retrieving values: Say `tree` is some algebraic data type on the ML side, `Tree` is a corresponding Scala class,
   * `encode : tree -> data` is a function that
   * encodes a tree as `data` (using the DList, DInt, and DString constructors only), and `E_Tree of tree`
   * is an exception type to store trees in the object store. Then we can define a function for retrieving a tree from
   * the object store to Scala as follows:
   * {{{
   * val encodeID : Future[ID] = isabelle.storeValue("fn DObject (E_Tree tree) => encode tree")
   * def decode(data: Data) : Tree = ??? // The opposite of the ML function encode
   * def retrieve(id: ID) : Tree = {
   *   // Apply encode to the element referenced by id, result is an encoding of the tree as Data
   *   val dataFuture : Future[Data] = isabelle.applyFunction(encodeID, DObject(id))
   *   // For simplicitly, we force synchronous execution
   *   val data : Data = Await.result(dataFuture, Duration.Inf)
   *   decode(data)
   * }
   * }}}
   *
   * Storing values: Continuing the above example, say `decode : data -> tree` is an ML function that decodes trees
   * (inverse of `encode` above). Then we can store trees in the object store from Scala using the following function
   * `store`:
   * {{{
   * val decodeID : Future[ID] = isabelle.storeValue("fn data => DObject (E_Tree (decode data))")
   * def encode(tree: Tree) : Data = ??? // The opposite of the ML function decode
   * def store(tree: Tree) : ID = {
   *   // Apply ML-decode to the Scala-encoded tree, store it in the object store, and return the ID (inside a Data)
   *   val dataFuture : Future[Data] = isabelle.applyFunction(decodeID, encode(tree))
   *   // For simplicitly, we force synchronous execution
   *   val data : Data = Await.result(dataFuture, Duration.Inf)
   *   // get the ID inside the returned data (referring to the tree object in the object store)
   *   val DObject(id) = data
   *   id
   * }
   * }}}
   *
   * Of course, arbitrary combinations of these two ideas are possible. For example, one could have a Scala data structure
   * that contains IDs of objects still on the ML side. These data structures can be serialized and deserialized
   * similar to the above example, using the fact that the type [[Isabelle.Data]] allows IDs to occur anywhere in
   * the tree.
   *
   * Objects added to the object store by this mechanism are garbage collected on the ML side when the corresponding
   * IDs are not used any more on the Scala side.
   *
   * This approach is very low level. In particular, there is no type system support to ensure that the IDs contained
   * in the serialized data actually refer to objects of the right type. A higher level typesafe approach for accessing data
   * in the object store is given by [[de.unruh.isabelle.mlvalue.MLValue]] (see there). However, `MLValue`s internally use the mechanism
   * described here to transfer data to/from the Isabelle process. Thus, to add support for `MLValue`s of new types,
   * the `applyFunction` needs to be used.
   *
   * @return A future holding the ID of the result (or holding an exception
   *         if the `f` is not `E_Function f'` or `f' x` throws an exception in ML)
   * @see [[Isabelle.Data]] for information what kind of data can be contained in `x` and the result
   */
  def applyFunction(f: ID, x: Data): Future[Data] = {
    val promise: Promise[Data] = Promise()
    send({ stream => stream.writeByte(7); stream.writeLong(f.id); writeData(stream,x) },
      { result => promise.complete(result) })
    promise.future
  }

  /** Like [[applyFunction(f:de* applyFunction(ID,Data)]], except `f` is a future. */
  def applyFunction(f: Future[ID], x: Data)(implicit ec: ExecutionContext) : Future[Data] =
    for (f2 <- f; fx <- applyFunction(f2, x)) yield fx

  private val lastMessages = new mutable.Queue[String]()
  private def logLine(line: String, level: LogLevel): Unit = {
    if (lastMessages.size >= 10) lastMessages.dequeue()
    lastMessages.enqueue(line)
    logger(level = level)(msg = line)
  }
  private def logStream(stream: BufferedReader, level: LogLevel) : Unit = {
    val thread = new Thread(s"Isabelle output logger, $level") {
      override def run(): Unit = {
        try
<<<<<<< HEAD
          stream.lines().forEach(logLine(_,level))
=======
          new BufferedReader(new InputStreamReader(stream)).lines().forEach { line =>
            try {
              if (lastMessages.size >= 10) lastMessages.dequeue()
              lastMessages.enqueue(line)
              log(line)
            } catch {
              case e : Throwable => log(e)("Exception thrown while logging stream")
            }
          }
>>>>>>> e90007da
        catch {
          case _ : UncheckedIOException =>
            // Can happen if the stream is closed. Ignore
        }
      }
    }
    thread.setDaemon(true)
    thread.start()
  }
}

object Isabelle {
  def defaultCommandHandler(data: Data): Unit =
    throw new RuntimeException(s"Command $data received from Isabelle, but default command handler is installed")

  private val logger = log4s.getLogger

  /** An ID referencing an object in the object store (see the description of [[Isabelle]]).
   * If this ID is not referenced any more, the referenced object will be garbage collected
   * in the Isabelle process, too.
   */
  final class ID private[control] (private[control] val id: Long, isabelle: Isabelle) {
    SharedCleaner.register(this, new IDCleaner(id, isabelle))

    override def equals(obj: Any): Boolean = obj match {
      case obj: ID => id == obj.id
      case _ => false
    }

    override def hashCode(): Int = id.hashCode()
  }
  private final class IDCleaner(id: Long, isabelle: Isabelle) extends Runnable {
    def run(): Unit = isabelle.garbageQueue.add(id)
  }

  /** Parent trait for different kinds of configuration for [[Isabelle]]. See in particular [[Setup]]. */
  sealed trait SetupGeneral {
    /** Installs a handler for commands sent from the Isabelle process to the Scala process.
     * When invoking `Control_Isabelle.sendToScala data` (for `data` of ML type `data`),
     * then `isabelleCommandHandler` is invoked as `isabelleCommandHandler(data)`. (After transferring
     * and converting `data` to type [[Data]].)
     **/
    val isabelleCommandHandler : Data => Unit
  }

  /** Configuration for initializing an [[Isabelle]] instance.
   *
   * (The fields of this class are documents in the source code. I am not sure why they do not occur in the
   * generated API doc.)
   *
   * @param workingDirectory Working directory in which the Isabelle process should run. (Default:
   *                         working directory of the Scala process.) All other paths described
   *                         below are interpreted relative to `workingDirectory` (unless they are absolute).
   * @param isabelleHome Path to the Isabelle distribution
   * @param logic Heap image to load in Isabelle (e.g., `HOL`, `HOL-Analysis`, etc.)
   * @param sessionRoots Additional session directories in which Isabelle will search for sessions
   *                     (must contain `ROOT` files and optionally `ROOTS` files, see the Isabelle system manual).
   *                     Default: no additional session directories
   * @param userDir User configuration directory for Isabelle. Must end in `/.isabelle` if provided.
   *                None (default) means to let Isabelle chose the default location.
   *                Here Isabelle stores user configuration and heap images (unless
   *                the location of the heap images is configured differently, see the Isabelle system manual)
   * @param build Whether to build the Isabelle heap before running Isabelle. If false, the heap will never be
   *              built. (This means changes in the Isabelle theories will not be reflected. And if the heap was never
   *              built, the Isabelle process fails.) If true, the Isabelle build command will be invoked. That
   *              command automatically checks for changed dependencies but may add a noticable delay even if
   *              the heap was already built.
   * @param isabelleCommandHandler see [[SetupGeneral.isabelleCommandHandler]]
   */
  case class Setup(isabelleHome : Path,
                   logic : String = "HOL",
                   userDir : Option[Path] = None,
                   workingDirectory : Path = Paths.get(""),
                   sessionRoots : Seq[Path] = Nil,
                   build : Boolean = true,
                   @deprecated("This flag is ignored and will be removed", "0.7") verbose : Boolean = false,
                   isabelleCommandHandler: Data => Unit = Isabelle.defaultCommandHandler) extends SetupGeneral {
    /** [[isabelleHome]] as an absolute path */
    def isabelleHomeAbsolute: Path = workingDirectory.resolve(isabelleHome)
    /** [[userDir]] as an absolute path. If [[userDir]] is [[scala.None None]], the Isabelle default user directory is returned. */
    def userDirAbsolute: Path = userDir.map(workingDirectory.resolve) match {
      case Some(dir) => workingDirectory.resolve(dir)
      case None => SystemUtils.getUserHome.toPath.resolve(".isabelle")
    }
  }

  @Experimental
  // DOCUMENT
  case class SetupRunning(protocolSetupMLCode: Promise[String],
                          override val isabelleCommandHandler: Data => Unit = defaultCommandHandler) extends SetupGeneral

  /*
    /**
     * Configuration for connecting to an already running Isabelle process.
     * The Isabelle process must load `control_isabelle.ml` (available as a resource in this package)
     * and invoke `Control_Isabelle.handleLines ()`.
     *
     * Before loading `control_isabelle.ml`,
     * the values `COMMUNICATION_STREAMS` and `SECRETS` need to be initialized in ML.
     * `SECRETS` needs to be initialized with the secrets use in the communication with the Isabelle
     * process. These values are currently chosen by the [[Isabelle]] class itself,
     * '''making it currently impossible to use [[SetupRunning]]'''.
     *
     * @param inputPipe the path of a named pipe for the protocol messages sent to the Isabelle process
     *                  (corresponding to first component of COMMUNICATION_STREAMS)
     * @param outputPipe the path of a named pipe for the protocol messages sent by the Isabelle process
     *                  (corresponding to second component of COMMUNICATION_STREAMS)
     * @param isabelleCommandHandler see [[SetupGeneral.isabelleCommandHandler]]
     */
    @Experimental
    case class SetupRunning(inputPipe : Path, outputPipe : Path,
                            isabelleCommandHandler: Data => Unit = Isabelle.defaultCommandHandler) extends SetupGeneral
  */

  //noinspection UnstableApiUsage
  private val buildLocks = Striped.lazyWeakReadWriteLock(10)

  /**
   * Starts Isabelle/jEdit (interactive editing of theories) with the given Isabelle configuration.
   *
   * @param setup Isabelle configuration
   * @param files Files to open in jEdit
   * @throws IsabelleJEditException if jEdit fails (returns return code ≠0)
   */
  // There is no automated test case to check this. Run JEdit.main to test.
  def jedit(setup: Setup, files: Seq[Path]) : Unit = {
    implicit val s: Setup = setup
    val isabelleRoot = absPath(setup.isabelleHome).normalize()
//    val pideWrapper = PIDEWrapper.getDefaultPIDEWrapper(isabelleRoot)
    val pideWrapper = new PIDEWrapperCommandline(isabelleRoot)
    pideWrapper.jedit(cwd = setup.workingDirectory.toAbsolutePath,
      logic = setup.logic, sessionRoots = setup.sessionRoots.toArray.map(absPath),
      userDir = optionAsJava(setup.userDir), files.toArray.map(absPath))
  }

  private[control] def makeIsabelleEnvironment(userDir: Option[Path]): List[(String, String)] = {
    val env = ListBuffer[(String, String)]()
    userDir match {
      case Some(path) => env += "USER_HOME" -> cygwinIfWin(path.getParent)
      case None =>
    }
    /* Things copied from Isabelle's Cygwin-Terminal.bat, they seem necessary for correct startup:
       set TEMP_WINDOWS=%TEMP%
       set HOME=%HOMEDRIVE%%HOMEPATH%
       set PATH=%CD%\bin;%PATH%
       set LANG=en_US.UTF-8
       set CHERE_INVOKING=true
     */
    if (SystemUtils.IS_OS_WINDOWS) {
      // Needed on Windows so that cygwin-bash does not cd to home
      env += "CHERE_INVOKING" -> "true"
      env += "HOME" -> SystemUtils.getUserHome.getAbsolutePath
      System.getenv("TEMP") match {
        case null =>
          val tempDir = Files.createTempDirectory("isabellecontrol").toAbsolutePath
          tempDir.toFile.deleteOnExit()
          env += "TEMP_WINDOWS" -> tempDir.toString
        case temp =>
          env += "TEMP_WINDOWS" -> temp
      }
      env += "LANG" -> "en_US.UTF-8"
    }
    env.toList
  }

  private[control] def cygwinIfWin(path: Path) =
    if (SystemUtils.IS_OS_WINDOWS) Utils.cygwinPath(path) else path.toString
  /** Path to absolute string, interpreted relative to wd */
  private def absPath(path: Path)(implicit setup: Setup) = setup.workingDirectory.resolve(path).toAbsolutePath
  /** Path to absolute string, interpreted relative to wd */

  /** An algebraic datatype that allows to encode trees of data containing integers ([[DInt]]), strings ([[DString]]), and IDs of
   * objects ([[DObject]]) in the object store of the Isabelle process. A constructor [[DList]] is used to create a tree
   * structure.
   *
   * No particular semantics is given to these trees, their purpose is to be a sufficiently flexible datatype to be able
   * to encode arbitrary data types for transfer.
   *
   * A corresponding datatype is defined in the `Control_Isabelle` ML structure in the Isabelle process:
   * {{{
   * datatype data = DString of string | DInt of int | DList of data list | DObject of exn
   * }}}
   * Note that while [[DObject]] on the Scala side contains an ID of an object, on the ML side we instead
   * directly have the object that is references (of type `exn`). Serialization and deserialization creates and
   * dereferences object IDs as needed.
   *
   * The data that can be stored in these trees is subject to the following additional limitations:
   *  - Strings must be ASCII (non-ASCII characters will be replaced by default characters).
   *  - Integers must be 64bit signed integers (this is enforced in Scala due to the size of the type
   *    [[scala.Long Long]] but ML integers have no size limit (like [[scala.BigInt BigInt]])). Larger integers will
   *    be truncated to 64 bits.
   *  - Strings must be at most 67.108.856 characters long (`String.maxSize` in ML). Otherwise there an exception is
   *    raised in the Isabelle process
   *
   * @see [[Isabelle.applyFunction(f:de* applyFunction]] for details how to use this type to transfer data
   * */
  sealed trait Data
  final case class DInt(int: Long) extends Data
  final case class DString(string: String) extends Data
  final case class DList(list: Data*) extends Data
  final case class DObject(id: ID) extends Data

  private final class ProcessCleaner(destroyActions: ConcurrentLinkedQueue[Runnable]) extends Runnable {
    override def run(): Unit = {
      while (!destroyActions.isEmpty) {
        val action = destroyActions.poll()
        if (action != null)
          try action.run()
          catch {
            case e: Throwable => e.printStackTrace()
          }
      }
    }
  }
}

/** Ancestor of all exceptions specific to [[Isabelle]] */
abstract class IsabelleControllerException(val message: String) extends IOException(message)

/** Thrown if an operation cannot be executed because [[Isabelle.destroy]] has already been invoked. */
case class IsabelleDestroyedException(override val message: String) extends IsabelleControllerException(message)
object IsabelleDestroyedException {
  def apply(cause: Throwable): IsabelleDestroyedException = {
    val exn = IsabelleDestroyedException("Isabelle process was destroyed: " + cause.getMessage)
    exn.initCause(cause)
    exn
  }
}
/** Thrown if running Isabelle/jEdit fails */
case class IsabelleJEditException(override val message: String) extends IsabelleControllerException(message)
/** Thrown if the build process of Isabelle fails */
case class IsabelleBuildException(override val message: String, errors: List[String])
  extends IsabelleControllerException(if (errors.nonEmpty) message + ": " + errors.last else message)
/** Thrown in case something is wrong with the setup */
case class IsabelleSetupException(override val message: String) extends IsabelleControllerException(message)
object IsabelleSetupException {
  def apply(message: String, cause: Throwable): IsabelleSetupException = {
    val exn = IsabelleSetupException(message)
    exn.initCause(cause)
    exn
  }
}
/** Thrown in case of an error in the ML process (ML compilation errors, exceptions thrown by ML code) */
case class IsabelleException(override val message: String) extends IsabelleControllerException(message)
/** Thrown in case of protocol errors in Isabelle process */
case class IsabelleProtocolException(override val message: String) extends IsabelleControllerException(message)<|MERGE_RESOLUTION|>--- conflicted
+++ resolved
@@ -647,27 +647,19 @@
 
   private val lastMessages = new mutable.Queue[String]()
   private def logLine(line: String, level: LogLevel): Unit = {
-    if (lastMessages.size >= 10) lastMessages.dequeue()
-    lastMessages.enqueue(line)
-    logger(level = level)(msg = line)
+    try {
+      if (lastMessages.size >= 10) lastMessages.dequeue()
+      lastMessages.enqueue(line)
+      logger(level = level)(msg = line)
+    } catch {
+      case e : Throwable => log(e)("Exception thrown while logging stream")
+    }
   }
   private def logStream(stream: BufferedReader, level: LogLevel) : Unit = {
     val thread = new Thread(s"Isabelle output logger, $level") {
       override def run(): Unit = {
         try
-<<<<<<< HEAD
           stream.lines().forEach(logLine(_,level))
-=======
-          new BufferedReader(new InputStreamReader(stream)).lines().forEach { line =>
-            try {
-              if (lastMessages.size >= 10) lastMessages.dequeue()
-              lastMessages.enqueue(line)
-              log(line)
-            } catch {
-              case e : Throwable => log(e)("Exception thrown while logging stream")
-            }
-          }
->>>>>>> e90007da
         catch {
           case _ : UncheckedIOException =>
             // Can happen if the stream is closed. Ignore
