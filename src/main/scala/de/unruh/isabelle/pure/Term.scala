--- conflicted
+++ resolved
@@ -137,11 +137,7 @@
   def concreteComputed: Boolean
 
   /** `t $ u` is shorthand for [[App]]`(t,u)` */
-<<<<<<< HEAD
-  final def $(that: Term)(implicit ec: ExecutionContext): App = App(this, that)
-=======
-  def $(that: Term): App = App(this, that)
->>>>>>> 12ae45fc
+  final def $(that: Term): App = App(this, that)
 
   /** Hash code compatible with [[equals]]. May fail with an exception, see [[equals]]. */
   override def hashCode(): Int = throw new NotImplementedError("Should be overridden")
@@ -163,7 +159,6 @@
     false
 
   final private def sameId(that: Term): Boolean = {
-    import ExecutionContext.Implicits.global
     val mlValueThis = this.mlValueVariable
     val mlValueThat = that.mlValueVariable
     if (mlValueThis != null && mlValueThat != null) {
@@ -196,7 +191,6 @@
     case (t1: Const, t2: Const) => checkAndMerge(t2, t1.name == t2.name && t1.typ == t2.typ)
     case (t1: Abs, t2: Abs) => checkAndMerge(t2, t1.name == t2.name && t1.typ == t2.typ && t1.body == t2.body)
     case (t1: Cterm, t2: Cterm) =>
-      import ExecutionContext.Implicits.global
       Await.result(for (t1id <- t1.ctermMlValue.id;
                         t2id <- t2.ctermMlValue.id)
       yield
@@ -206,32 +200,17 @@
     case (t1: Cterm, t2: Term) => checkAndMerge(t2, t1.mlValueTerm == t2)
     case (t1: Term, t2: Cterm) => checkAndMerge(t2, t1 == t2.mlValueTerm)
     case (t1: MLValueTerm, t2: MLValueTerm) =>
-<<<<<<< HEAD
-      import ExecutionContext.Implicits.global
       checkAndMerge(t2,
         if (t1.concreteComputed && t2.concreteComputed) t1.concrete == t2.concrete
         else Ops.equalsTerm(t1,t2).retrieveNow)
     case (t1: MLValueTerm, t2: Term) =>
-      import ExecutionContext.Implicits.global
       checkAndMerge(t2,
         if (t1.concreteComputed) t1.concrete == t2
         else Ops.equalsTerm(t1,t2).retrieveNow)
     case (t1: Term, t2: MLValueTerm) =>
-      import ExecutionContext.Implicits.global
       checkAndMerge(t2,
         if (t2.concreteComputed) t1 == t2.concrete
         else Ops.equalsTerm(t1,t2).retrieveNow)
-=======
-      if (Await.result(t1.mlValue.id, Duration.Inf) == Await.result(t2.mlValue.id, Duration.Inf)) true
-      else if (t1.concreteComputed && t2.concreteComputed) t1.concrete == t2.concrete
-      else Ops.equalsTerm(t1,t2).retrieveNow
-    case (t1: MLValueTerm, t2: Term) =>
-      if (t1.concreteComputed) t1.concrete == t2
-      else Ops.equalsTerm(t1,t2).retrieveNow
-    case (t1: Term, t2: MLValueTerm) =>
-      if (t2.concreteComputed) t1 == t2.concrete
-      else Ops.equalsTerm(t1,t2).retrieveNow
->>>>>>> 12ae45fc
     case _ => false
   }
 
@@ -252,11 +231,7 @@
    * This method is analogous to `fastype_of` in Isabelle/ML but avoids transferring the term to/from Isabelle when
    * determining the type.
    * */
-<<<<<<< HEAD
-  final def fastType(implicit executionContext: ExecutionContext) : Typ = {
-=======
-  def fastType : Typ = {
->>>>>>> 12ae45fc
+  final def fastType : Typ = {
     import Breaks._
     tryBreakable {
       def typ(t: Term, env: List[Typ]): Typ = t match {
@@ -305,23 +280,14 @@
  * A [[Cterm]] is always well-typed relative to the context for which it was
  * created (this is ensured by the Isabelle trusted core).
  **/
-<<<<<<< HEAD
-final class Cterm private(val ctermMlValue: MLValue[Cterm])(implicit val isabelle: Isabelle, ec: ExecutionContext) extends Term(null) {
-=======
-final class Cterm private(val ctermMlValue: MLValue[Cterm])(implicit val isabelle: Isabelle) extends Term {
->>>>>>> 12ae45fc
+final class Cterm private(val ctermMlValue: MLValue[Cterm])(implicit val isabelle: Isabelle) extends Term(null) {
   /** Returns this term as an `MLValue[Term]` (not `MLValue[Cterm]`). The difference is crucial
    * because `MLValue[_]` is not covariant. So for invoking ML functions that expect an argument of type `term`, you
    * need to get an `MLValue[Term]`. In contrast, [[ctermMlValue]] returns this term as an `MLValue[Cterm]`. */
   override protected def computeMlValue: MLValue[Term] = Ops.termOfCterm(ctermMlValue)
   /** Transforms this [[Cterm]] into an [[MLValueTerm]]. */
-<<<<<<< HEAD
   private [pure] lazy val mlValueTerm = new MLValueTerm(mlValue)
-  override def prettyRaw(ctxt: Context)(implicit ec: ExecutionContext): String =
-=======
-  private [pure] def mlValueTerm = new MLValueTerm(mlValue)
   override def prettyRaw(ctxt: Context): String =
->>>>>>> 12ae45fc
     Ops.stringOfCterm(MLValue((ctxt, this))).retrieveNow
   lazy val concrete: ConcreteTerm = mlValueTerm.concrete
   override def concreteRecursive: ConcreteTerm = mlValueTerm.concreteRecursive
@@ -392,16 +358,12 @@
 /** A [[Term]] that is stored in the Isabelle process's object store
  * and may or may not be known in Scala. Use [[concrete]] to
  * get a representation of the same term as a [[ConcreteTerm]]. */
-<<<<<<< HEAD
-final class MLValueTerm private[pure] (initialMlValue: MLValue[Term])(implicit val isabelle: Isabelle, ec: ExecutionContext) extends Term(initialMlValue) {
+final class MLValueTerm private[pure] (initialMlValue: MLValue[Term])(implicit val isabelle: Isabelle) extends Term(initialMlValue) {
   override protected def computeMlValue: MLValue[Term] = throw new IllegalStateException("MLValueTerm.computeMLValue should never be called")
 
   /** Does not do anything. */
   override def disconnectFromIsabelle(): Unit = {}
 
-=======
-final class MLValueTerm(val mlValue: MLValue[Term])(implicit val isabelle: Isabelle) extends Term {
->>>>>>> 12ae45fc
   override def someFuture: Future[Any] = mlValue.someFuture
   override def await: Unit = mlValue.await
 
@@ -447,15 +409,8 @@
 /** A constant (ML constructor `Const`). [[name]] is the fully qualified name of the constant (e.g.,
  * `"HOL.True"`) and [[typ]] its type. */
 final class Const private[pure](val name: String, val typ: Typ, initialMlValue: MLValue[Term]=null)
-<<<<<<< HEAD
-                               (implicit val isabelle: Isabelle, ec: ExecutionContext) extends ConcreteTerm(initialMlValue) {
+                               (implicit val isabelle: Isabelle) extends ConcreteTerm(initialMlValue) {
   override protected def computeMlValue : MLValue[Term] = Ops.makeConst(MLValue((name,typ)))
-=======
-                               (implicit val isabelle: Isabelle) extends ConcreteTerm {
-  override lazy val mlValue : MLValue[Term] =
-    if (initialMlValue!=null) initialMlValue
-    else Ops.makeConst(MLValue((name,typ)))
->>>>>>> 12ae45fc
   override def toString: String = name
 
   override def concreteRecursive: Const = {
@@ -497,15 +452,8 @@
 /** A free variable (ML constructor `Free`). [[name]] is the name of the variable (e.g.,
  * `"x"`) and [[typ]] its type. */
 final class Free private[pure](val name: String, val typ: Typ, initialMlValue: MLValue[Term]=null)
-<<<<<<< HEAD
-                              (implicit val isabelle: Isabelle, ec: ExecutionContext) extends ConcreteTerm(initialMlValue) {
+                              (implicit val isabelle: Isabelle) extends ConcreteTerm(initialMlValue) {
   override protected def computeMlValue : MLValue[Term] = Ops.makeFree(name, typ)
-=======
-                              (implicit val isabelle: Isabelle) extends ConcreteTerm {
-  override lazy val mlValue : MLValue[Term] =
-    if (initialMlValue!=null) initialMlValue
-    else Ops.makeFree(name, typ)
->>>>>>> 12ae45fc
   override def toString: String = name
 
   override def hashCode(): Int = new HashCodeBuilder(384673423,678423475)
@@ -554,15 +502,8 @@
  * By convention, schematic variables indicate variables that are can be instantiated/unified.
  **/
 final class Var private[pure](val name: String, val index: Int, val typ: Typ, initialMlValue: MLValue[Term]=null)
-<<<<<<< HEAD
-                             (implicit val isabelle: Isabelle, ec: ExecutionContext) extends ConcreteTerm(initialMlValue) {
+                             (implicit val isabelle: Isabelle) extends ConcreteTerm(initialMlValue) {
   override protected def computeMlValue: MLValue[Term] = Ops.makeVar(name, index, typ)
-=======
-                       (implicit val isabelle: Isabelle) extends ConcreteTerm {
-  override lazy val mlValue : MLValue[Term] =
-    if (initialMlValue!=null) initialMlValue
-    else Ops.makeVar(name, index, typ)
->>>>>>> 12ae45fc
   override def toString: String = s"?$name$index"
 
   override def hashCode(): Int = new HashCodeBuilder(3474285, 342683425)
@@ -608,16 +549,8 @@
  * (Pattern matching only supports the syntax `App(...)`, not `$`.)
  **/
 final class App private[pure] (val fun: Term, val arg: Term, initialMlValue: MLValue[Term]=null)
-<<<<<<< HEAD
-                              (implicit val isabelle: Isabelle, ec: ExecutionContext) extends ConcreteTerm(initialMlValue) {
+                              (implicit val isabelle: Isabelle) extends ConcreteTerm(initialMlValue) {
   override protected def computeMlValue: MLValue[Term] = Ops.makeApp(fun,arg)
-=======
-                              (implicit val isabelle: Isabelle) extends ConcreteTerm {
-  implicit val executionContext: ExecutionContext = isabelle.executionContext
-  override lazy val mlValue : MLValue[Term] =
-    if (initialMlValue!=null) initialMlValue
-    else Ops.makeApp(fun,arg)
->>>>>>> 12ae45fc
 
   override def toString: String = s"($fun $$ $arg)"
 
@@ -666,15 +599,8 @@
  * since deBrujn indices are used. [[name]] can even be `""`.
  */
 final class Abs private[pure] (val name: String, val typ: Typ, val body: Term, initialMlValue: MLValue[Term]=null)
-<<<<<<< HEAD
-                              (implicit val isabelle: Isabelle, ec: ExecutionContext) extends ConcreteTerm(initialMlValue) {
+                              (implicit val isabelle: Isabelle) extends ConcreteTerm(initialMlValue) {
   override protected def computeMlValue: MLValue[Term] = Ops.makeAbs(name,typ,body)
-=======
-                              (implicit val isabelle: Isabelle) extends ConcreteTerm {
-  override lazy val mlValue : MLValue[Term] =
-    if (initialMlValue!=null) initialMlValue
-    else Ops.makeAbs(name,typ,body)
->>>>>>> 12ae45fc
   override def toString: String = s"(λ$name. $body)"
 
   override def hashCode(): Int = new HashCodeBuilder(342345635,564562379)
@@ -720,15 +646,8 @@
  * (Starting from 0, i.e., `Bound(0)` refers to the directly enclosing [[Abs]].)
  **/
 final class Bound private[pure] (val index: Int, initialMlValue: MLValue[Term]=null)
-<<<<<<< HEAD
-                                (implicit val isabelle: Isabelle, ec: ExecutionContext) extends ConcreteTerm(initialMlValue) {
+                                (implicit val isabelle: Isabelle) extends ConcreteTerm(initialMlValue) {
   override protected def computeMlValue: MLValue[Term] = Ops.makeBound(index)
-=======
-                                (implicit val isabelle: Isabelle) extends ConcreteTerm {
-  override lazy val mlValue : MLValue[Term] =
-    if (initialMlValue!=null) initialMlValue
-    else Ops.makeBound(index)
->>>>>>> 12ae45fc
   override def toString: String = s"Bound $index"
 
   override def hashCode(): Int = new HashCodeBuilder(442344345,423645769)
@@ -853,17 +772,10 @@
   object TermConverter extends Converter[Term] {
     override def store(value: Term)(implicit isabelle: Isabelle): MLValue[Term] =
       value.mlValue
-<<<<<<< HEAD
-    override def retrieve(value: MLValue[Term])(implicit isabelle: Isabelle, ec: ExecutionContext): Future[Term] =
+    override def retrieve(value: MLValue[Term])(implicit isabelle: Isabelle): Future[Term] =
         Future.successful(new MLValueTerm(initialMlValue = value))
-    override def exnToValue(implicit isabelle: Isabelle, ec: ExecutionContext): String = "fn (E_Term t) => t"
-    override def valueToExn(implicit isabelle: Isabelle, ec: ExecutionContext): String = "E_Term"
-=======
-    override def retrieve(value: MLValue[Term])(implicit isabelle: Isabelle): Future[Term] =
-        Future.successful(new MLValueTerm(mlValue = value))
     override def exnToValue(implicit isabelle: Isabelle): String = "fn (E_Term t) => t"
     override def valueToExn(implicit isabelle: Isabelle): String = "E_Term"
->>>>>>> 12ae45fc
 
     override def mlType(implicit isabelle: Isabelle): String = "term"
   }
